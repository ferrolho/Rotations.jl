using ForwardDiff

#thresh = 1e-12

@testset "Derivative checks" begin

    ###################################
    # Test Jacobians
    ###################################

    @testset "Jacobian checks" begin

        # Quaternion to rotation matrix
        @testset "Jacobian (Quat -> RotMatrix)" begin
            for i = 1:10    # do some repeats
                q = rand(Quat)  # a random quaternion

                # test jacobian to a Rotation matrix
                R_jac = Rotations.jacobian(RotMatrix, q)
                FD_jac = ForwardDiff.jacobian(x -> SVector{9}(Quat(x[1], x[2], x[3], x[4])),
                                              SVector(q.w, q.x, q.y, q.z))

                # compare
                @test FD_jac ≈ R_jac
            end
        end

        # SPQuat to Quat
        @testset "Jacobian (SPQuat -> Quat)" begin
            for i = 1:10    # do some repeats
                spq = rand(SPQuat)  # a random SPQuat
<<<<<<< HEAD
                # TODO: should test the full domain of SPQuats, not just the one with ||.|| < 1
=======
>>>>>>> 1dd972cc

                # test jacobian to a Rotation matrix
                R_jac = Rotations.jacobian(Quat, spq)
                FD_jac = ForwardDiff.jacobian(x -> (q = convert(Quat, SPQuat(x[1],x[2],x[3]));
                                                    SVector(q.w, q.x, q.y, q.z)),
                                              SVector(spq.x, spq.y, spq.z))

                # compare
                @test FD_jac ≈ R_jac
            end
        end

        @testset "Jacobian (SPQuat -> Quat) [Corner Cases]" begin
            for spq = [SPQuat(1.0, 0.0, 0.0), SPQuat(0.0, 1.0, 0.0), SPQuat(0.0, 0.0, 1.0)]
                # test jacobian to a Rotation matrix
                R_jac = Rotations.jacobian(Quat, spq)
                FD_jac = ForwardDiff.jacobian(x -> (q = convert(Quat, SPQuat(x[1],x[2],x[3]));
                                                    SVector(q.w, q.x, q.y, q.z)),
                                              SVector(spq.x, spq.y, spq.z))

                # compare
                @test FD_jac ≈ R_jac
            end
        end

        # SPQuat to Quat
        @testset "Jacobian (Quat -> SPQuat)" begin
            for i = 1:10    # do some repeats
                q = rand(Quat)  # a random Quat

                # test jacobian to a Rotation matrix
                R_jac = Rotations.jacobian(SPQuat, q)
                FD_jac = ForwardDiff.jacobian(x -> (spq = convert(SPQuat, Quat(x[1], x[2], x[3], x[4]));
                                                    SVector(spq.x, spq.y, spq.z)),
                                              SVector(q.w, q.x, q.y, q.z))

                # compare
                @test FD_jac ≈ R_jac
            end
        end

        # SPQuat to rotation matrix
        @testset "Jacobian (SPQuat -> RotMatrix)" begin
            for i = 1:10    # do some repeats
                spq = rand(SPQuat)  # a random SPQuat

                # test jacobian to a Rotation matrix
                R_jac = Rotations.jacobian(RotMatrix, spq)
                FD_jac = ForwardDiff.jacobian(x -> SVector{9}(SPQuat(x[1], x[2], x[3])),
                                              SVector(spq.x, spq.y, spq.z))

                # compare
                @test FD_jac ≈ R_jac
            end
        end


        ##############################
        # Jacobians for rotating stuff
        ##############################
#=
        # Quaternion multiplication
        @testset "Jacobian (Quaternion muliplication w.r.t. the right quaternion)" begin

            for i = 1:10    # do some repeats

                ql = quatrand()    # a random quaternion (should work for non-unit quaternions)
                qr = quatrand()    # a random quaternion (should work for non-unit quaternions)

                # transformation function
                J(X) = vec(ql * Quaternion(X...))

                # test jacobian to a Rotation matrix
                R_jac = Rotations.jacobian(ql, qr)
                FD_jac = ForwardDiff.jacobian(J, vec(qr))

                # compare
                @test all(abs(Matrix(R_jac) - FD_jac) .< thresh)

            end
        end


        @testset "Jacobian (Quaternion muliplication w.r.t. the left quaternion)" begin

            for i = 1:10    # do some repeats

                ql = quatrand()    # a random quaternion (should work for non-unit quaternions)
                qr = quatrand()    # a random quaternion (should work for non-unit quaternions)

                # transformation function
                J(X) = vec(Quaternion(X...) * qr)

                # test jacobian to a Rotation matrix
                R_jac = Rotations.jacobian(ql, qr, Val{false})
                FD_jac = ForwardDiff.jacobian(J, vec(ql))

                # compare
                @test all(abs(Matrix(R_jac) - FD_jac) .< thresh)

            end
        end =#


        # rotate a point by a RotMatrix
        @testset "Jacobian (RotMatrix rotation)" begin
            for i = 1:10    # do some repeats
                r = rand(RotMatrix{3,Float64})    # a random quaternion
                v = randn(SVector{3,Float64})

                # test jacobian to a Rotation matrix
                R_jac = Rotations.jacobian(r, v)
                FD_jac = ForwardDiff.jacobian(x -> RotMatrix(x)*v,
                                              SVector(r))

                # compare
                @test FD_jac ≈ R_jac
            end
        end

        # rotate a point by a quaternion
        @testset "Jacobian (Quat rotation)" begin
            for i = 1:10    # do some repeats
                q = rand(Quat)    # a random quaternion
                v = randn(SVector{3,Float64})

                # test jacobian to a Rotation matrix
                R_jac = Rotations.jacobian(q, v)
                FD_jac = ForwardDiff.jacobian(x -> Quat(x[1], x[2], x[3], x[4])*v,
                                              SVector(q.w, q.x, q.y, q.z))

                # compare
                @test FD_jac ≈ R_jac
            end
        end

        # rotate a point by a SPQuat
        @testset "Jacobian (SPQuat rotation)" begin
            for i = 1:10    # do some repeats
                spq = rand(SPQuat)    # a random quaternion
                v = randn(SVector{3,Float64})

                # test jacobian to a Rotation matrix
                R_jac = Rotations.jacobian(spq, v)
                FD_jac = ForwardDiff.jacobian(x -> SPQuat(x[1], x[2], x[3])*v,
                                              SVector(spq.x, spq.y, spq.z))

                # compare
                @test FD_jac ≈ R_jac
            end
        end
#=
        # rotate a point by an SpQuat
        @testset "Jacobian (SpQuat rotation)" begin

            for i = 1:10    # do some repeats

                spq = SpQuat(nquatrand())    # a random quaternion
                X = randn(Vec{3,Float64})

                # transformation function
                J(spq) = Vector(rotate(SpQuat(spq...), X))

                # test jacobian to a Rotation matrix
                R_jac = Rotations.jacobian(spq, X)
                FD_jac = ForwardDiff.jacobian(J, vec(spq))

                # compare
                @test all(abs(Matrix(R_jac) - FD_jac) .< thresh)

            end
        end
=#

    end


    ###################################
    # Test Hessians
    ###################################
    #=
    @testset "Hessian checks" begin

        # SpQuat to Quaternion
        @testset "Hessian (SpQuat -> Quaternion)" begin

            for i = 1:10    # do some repeats

                q = nquatrand()                           # a random quaternion
                spq = Rotations.quat_to_spquat_naive(q)   # I want to test the full domain of SpQuats, not just the one with ||.|| < 1

                # test jacobian to a Rotation matrix
                R_hess = Rotations.hessian(Quaternion, spq)
                for d = 1:4
                    H(X) = vec(Quaternion(SpQuat(X...)))[d]   # transformation function
                    FD_hess = ForwardDiff.hessian(H, vec(spq))

                    # compare
                    @test all(abs(Matrix(R_hess[d]) - FD_hess) .< thresh)
                end
            end
        end


        # Quaternion to SpQuat
        @testset "Hessian (Quaternion -> SpQuat)" begin

            for i = 1:10    # do some repeats

                q = nquatrand()                           # a random quaternion

                # test jacobian to a Rotation matrix
                R_hess = Rotations.hessian(SpQuat, q)
                for d = 1:3
                    H(X) = vec(SpQuat(Quaternion(X...)))[d]   # transformation function
                    FD_hess = ForwardDiff.hessian(H, vec(q))

                    # compare
                    @test all(abs(Matrix(R_hess[d]) - FD_hess) .< thresh)
                end
            end
        end

        @testset "Hessian (Quaternion rotation)" begin

            for i = 1:10   # do some repeats

                q = nquatrand()    # a random quaternion
                X = randn(Vec{3,Float64})

                # transformation function
                R_hess = Rotations.hessian(q, X)

                for d = 1:3
                    H(q) = Vector(rotate(Quaternion(q...), X))[d]

                    # test
                    FD_hess = ForwardDiff.hessian(H, vec(q))

                    # compare
                    @test all(abs(Matrix(R_hess[d]) - FD_hess) .< thresh)
                end
            end
        end

        @testset "Hessian (SpQuat rotation)" begin

            for i = 1:10    # do some repeats

                q = nquatrand()    # a random quaternion
                spq = SpQuat(q)
                X = randn(Vec{3,Float64})

                # transformation function
                R_hess = Rotations.hessian(spq, X)

                for d = 1:3
                    H(spq) = Vector(rotate(SpQuat(spq...), X))[d]

                    # test
                    FD_hess = ForwardDiff.hessian(H, vec(spq))

                    # compare
                    @test all(abs(Matrix(R_hess[d]) - FD_hess) .< thresh)
                end
            end
        end
    end =#
end<|MERGE_RESOLUTION|>--- conflicted
+++ resolved
@@ -29,10 +29,6 @@
         @testset "Jacobian (SPQuat -> Quat)" begin
             for i = 1:10    # do some repeats
                 spq = rand(SPQuat)  # a random SPQuat
-<<<<<<< HEAD
-                # TODO: should test the full domain of SPQuats, not just the one with ||.|| < 1
-=======
->>>>>>> 1dd972cc
 
                 # test jacobian to a Rotation matrix
                 R_jac = Rotations.jacobian(Quat, spq)
